--- conflicted
+++ resolved
@@ -160,13 +160,9 @@
         self.AvgM = np.zeros(len(self.pool), dtype=layer.dtype)
         self.AvgL = np.zeros(len(self.pool), dtype=layer.dtype)
 
-<<<<<<< HEAD
         self.AvgSLrn = np.zeros(len(self.pool), dtype=layer.dtype)
-=======
-        self.AvgSLrn = np.zeros(len(self.pool))
-        self.ModAvgLLrn = np.zeros(len(self.pool))
-        self.AvgLLrn = np.zeros(len(self.pool))
->>>>>>> 7df51ee1
+        self.ModAvgLLrn = np.zeros(len(self.pool), dtype=layer.dtype)
+        self.AvgLLrn = np.zeros(len(self.pool), dtype=layer.dtype)
 
         self.InitAct()
 
